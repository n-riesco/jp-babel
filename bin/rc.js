/*
 * BSD 3-Clause License
 *
 * Copyright (c) 2017, Nicolas Riesco and others as credited in the AUTHORS file
 * All rights reserved.
 *
 * Redistribution and use in source and binary forms, with or without
 * modification, are permitted provided that the following conditions are met:
 *
 * 1. Redistributions of source code must retain the above copyright notice,
 * this list of conditions and the following disclaimer.
 *
 * 2. Redistributions in binary form must reproduce the above copyright notice,
 * this list of conditions and the following disclaimer in the documentation
 * and/or other materials provided with the distribution.
 *
 * 3. Neither the name of the copyright holder nor the names of its contributors
 * may be used to endorse or promote products derived from this software without
 * specific prior written permission.
 *
 * THIS SOFTWARE IS PROVIDED BY THE COPYRIGHT HOLDERS AND CONTRIBUTORS "AS IS"
 * AND ANY EXPRESS OR IMPLIED WARRANTIES, INCLUDING, BUT NOT LIMITED TO, THE
 * IMPLIED WARRANTIES OF MERCHANTABILITY AND FITNESS FOR A PARTICULAR PURPOSE
 * ARE DISCLAIMED. IN NO EVENT SHALL THE COPYRIGHT HOLDER OR CONTRIBUTORS BE
 * LIABLE FOR ANY DIRECT, INDIRECT, INCIDENTAL, SPECIAL, EXEMPLARY, OR
 * CONSEQUENTIAL DAMAGES (INCLUDING, BUT NOT LIMITED TO, PROCUREMENT OF
 * SUBSTITUTE GOODS OR SERVICES; LOSS OF USE, DATA, OR PROFITS; OR BUSINESS
 * INTERRUPTION) HOWEVER CAUSED AND ON ANY THEORY OF LIABILITY, WHETHER IN
 * CONTRACT, STRICT LIABILITY, OR TORT (INCLUDING NEGLIGENCE OR OTHERWISE)
 * ARISING IN ANY WAY OUT OF THE USE OF THIS SOFTWARE, EVEN IF ADVISED OF THE
 * POSSIBILITY OF SUCH DAMAGE.
 *
 */

var console = require("console");
var crypto = require("crypto");
var exec = require("child_process").exec;
var fs = require("fs");
var os = require("os");
var path = require("path");
var spawn = require("child_process").spawn;
var util = require("util");


// Setup logging helpers
var DEBUG;

var log;
var dontLog = function dontLog() {};
var doLog = function doLog() {
    process.stderr.write("JP-BABEL: ");
    console.error.apply(this, arguments);
};

if (process.env.DEBUG) {
    DEBUG = true;

    try {
        doLog = require("debug")("JP-BABEL:");
    } catch (err) {}
}

log = DEBUG ? doLog : dontLog;


/**
 * @typedef Context
 *
 * @property            context
 * @property            context.path
 * @property {String}   context.path.node     Path to Node.js shell
 * @property {String}   context.path.root     Path to jp-Babel root folder
 * @property {String}   context.path.kernel   Path to jp-Babel kernel
 * @property {String}   context.path.images   Path to jp-Babel images folder
 * @property {Object}   context.packageJSON   Contents of npm package.json
 * @property            context.flag
 * @property {Boolean}  context.flag.debug          --debug
 * @property {Boolean}  context.flag.hideUndefined  --[hide|show]-undefined
 * @property {String}   context.flag.install        --install=[local|global]
 * @property {String}   context.flag.specPath       --spec-path=[none|full]
 * @property {String}   context.flag.startup        --startup-script=path
 * @property {String}   context.flag.cwd            --working-dir=path
 * @property            context.args
 * @property {String[]} context.args.kernel   Command arguments to run kernel
 * @property {String[]} context.args.frontend Command arguments to run frontend
 * @property            context.protocol
 * @property {String}   context.protocol.version      Protocol version
 * @property {Integer}  context.protocol.majorVersion Protocol major version
 * @property            context.frontend
 * @property {Error}    context.frontend.error        Frontend error
 * @property {String}   context.frontend.version      Frontend version
 * @property {Integer}  context.frontend.majorVersion Frontend major version
 */

/**
 * Script context
 * @type Context
 */
var context = {
    path: {},
    packageJSON: undefined,
    flag: {},
    args: {},
    protocol: {},
    frontend: {},
};

function setPaths(context) {
    context.path.node = process.argv[0];
    context.path.root = path.dirname(path.dirname(
        fs.realpathSync(process.argv[1])
    ));
    context.path.kernel = path.join(context.path.root, "lib", "kernel.js");
    context.path.images = path.join(context.path.root, "images");
}

function readPackageJson(context) {
    context.packageJSON = JSON.parse(
        fs.readFileSync(path.join(context.path.root, "package.json"))
    );
}

function getPackageVersion(packageName) {
    var packagePath = path.dirname(require.resolve(packageName));
    var packageJSON = JSON.parse(
        fs.readFileSync(path.join(packagePath, "package.json"))
    );
    return packageJSON.version;
}

var FLAGS = [{
    excludeIfInstaller: true,
    flag: "help",
    description: "show jp-Babel and Jupyter/IPython help",
    parse: function(context, arg) {
        context.args.frontend.push(arg);
    },
    showUsage: true,
}, {
    flag: "version",
    description: "show jp-Babel version",
    parse: function(context, arg) {
        console.log(context.packageJSON.version);
    },
    exit: true,
}, {
    flag: "versions",
    description: "show jp-Babel and library versions",
    parse: function(context, arg) {
        console.log("jp-babel", context.packageJSON.version);
        console.log("jmp", getPackageVersion("jmp"));
        console.log("jp-kernel", getPackageVersion("jp-kernel"));
        console.log("nel", getPackageVersion("nel"));
        console.log("uuid", getPackageVersion("uuid"));
        console.log("zeromq", getPackageVersion("zeromq"));
    },
    exit: true,
}, {
    prefixedFlag: "debug",
    description: "enable debug log level",
    parse: function(context, arg) {
        DEBUG = true;
        log = doLog;

        context.flag.debug = true;
        context.args.kernel.push(arg);
    },
}, {
    prefixedFlag: "help",
    description: "show jp-Babel help",
    parse: function(context, arg) {
    },
    showUsage: true,
    exit: true,
}, {
    prefixedFlag: "hide-execution-result",
    description: "do not show execution results",
    parse: function(context, arg) {
        context.flag.hideExecutionResult = true;
        context.args.kernel.push("--hide-execution-result");
    },
}, {
    prefixedFlag: "hide-undefined",
    description: "do not show undefined results",
    parse: function(context, arg) {
        context.flag.hideUndefined = true;
        context.args.kernel.push("--hide-undefined");
    },
}, {
    prefixedFlag: "install=[local|global]",
    description: "install jp-Babel kernel",
    parse: function(context, arg) {
        context.flag.install = getValue(arg);
        if (context.flag.install !== "local" &&
            context.flag.install !== "global") {
            throw new Error(
                util.format("Unknown flag option '%s'\n", arg)
            );
        }
    },
}, {
    deprecated: true,
    prefixedFlag: "install-kernel",
    description:
    "same as --PREFIX-install=local (for backwards-compatibility)",
    parse: function(context, arg) {
        context.flag.install = "local";
    },
}, {
    prefixedFlag: "protocol=version",
    description: "set protocol version, e.g. 4.1",
    parse: function(context, arg) {
        context.protocol.version = getValue(arg);
        context.protocol.majorVersion = parseInt(
            context.protocol.version.split(".", 1)[0]
        );
    },
}, {
    prefixedFlag: "show-undefined",
    description: "show undefined results",
    parse: function(context, arg) {
        context.flag.hideUndefined = false;
        context.args.kernel.push("--show-undefined");
    },
}, {
    prefixedFlag: "spec-path=[none|full]",
    description: "set whether kernel spec uses full paths",
    parse: function(context, arg) {
        context.flag.specPath = getValue(arg);
        if (context.flag.specPath !== "none" &&
            context.flag.specPath !== "full") {
            throw new Error(
                util.format("Unknown flag option '%s'\n", arg)
            );
        }
    },
}, {
    prefixedFlag: "startup-script=path",
    description: "run script on startup (path can be a file or a folder)",
    parse: function(context, arg) {
        context.flag.startup = fs.realpathSync(getValue(arg));
        context.args.kernel.push(
            "--startup-script=" + context.flag.startup
        );
    },
}, {
    prefixedFlag: "working-dir=path",
    description:
    "set session working directory (default = current working directory)",
    parse: function(context, arg) {
        context.flag.cwd = fs.realpathSync(getValue(arg));
        context.args.kernel.push(
            "--session-working-dir=" + context.flag.cwd
        );
    },
}];

function parseCommandArgs(context, options) {
    var flagPrefix = options.flagPrefix || "";

    context.args.kernel = [];
    context.args.frontend = [
        "jupyter",
        "notebook",
    ];

    /* eslint-disable complexity */
    process.argv.slice(2).forEach(function(arg) {
        var matched = false;

        for (var i = 0; i < FLAGS.length; i++) {
            var flagDefinition =  FLAGS[i];

            if (flagDefinition.deprecated && !options.includeDeprecated) {
                continue;
            }

            if (flagDefinition.excludeIfInstaller && options.installer) {
                continue;
            }

            var fullFlag = getFullFlag(flagDefinition, options);
            var flag = getFlag(fullFlag);
            var value = getValue(fullFlag);

            // if arg doesn't match flag definition, continue iterating
            if (value) {
                if (arg.lastIndexOf(flag, 0) !== 0) continue;
            } else {
                if (arg !== flag) continue;
            }

            matched = true;
            flagDefinition.parse(context, arg);
            if (flagDefinition.showUsage) showUsage(options);
            if (flagDefinition.exit) process.exit(0);
            break;
        }

        if (matched) {
            return;

        } else if (options.installer) {
            throw new Error(util.format("Unknown flag '%s'\n", arg));

        } else if (arg.lastIndexOf("--" + flagPrefix + "-", 0) === 0) {
            throw new Error(util.format("Unknown flag '%s'\n", arg));

        } else if (arg.lastIndexOf("--KernelManager.kernel_cmd=", 0) === 0) {
            console.warn(util.format("Warning: Flag '%s' skipped", arg));

        } else {
            context.args.frontend.push(arg);
        }
    });
    /* eslint-enable complexity */

    if (context.flag.specPath === "full") {
        context.args.kernel = [
            context.path.node,
            context.path.kernel,
        ].concat(context.args.kernel);
    } else {
        context.args.kernel = [
            (process.platform === "win32") ?
                "jp-babel-kernel.cmd" :
                "jp-babel-kernel",
        ].concat(context.args.kernel);
    }

    if (!context.flag.hasOwnProperty("hideUndefined")) {
        if (options.showUndefined) {
            context.args.kernel.push("--show-undefined");
        } else {
            context.args.kernel.push("--hide-undefined");
        }
    }

    context.args.kernel.push("{connection_file}");
}

function getFullFlag(flagDefinition, config) {
    return (flagDefinition.flag) ?
        "--" + flagDefinition.flag :
        (config.flagPrefix) ?
            "--" + config.flagPrefix + "-" + flagDefinition.prefixedFlag :
            "--" + flagDefinition.prefixedFlag;
}

function getFlag(arg) {
    var index = arg.indexOf("=");
    return (index === -1) ? arg : arg.slice(0, index + 1);
}

function getValue(arg) {
    var index = arg.indexOf("=");
    return (index === -1) ? "" : arg.slice(index + 1);
}

var PREFIX_RE = /PREFIX/g;

function showUsage(options) {
    var flagPrefix = options.flagPrefix || "";
    var usageHeader = options.usageHeader;
    var usageFooter = options.usageFooter;

    var usage = "";

    if (usageHeader) usage += usageHeader + "\n\n";

    usage += "The recognised options are:\n\n";

    var maxFlagLength = 0;
    var flags = [];
    for (var i = 0; i < FLAGS.length; i++) {
        var flagDefinition = FLAGS[i];

        if (flagDefinition.deprecated && !options.includeDeprecated) {
            continue;
        }

        if (flagDefinition.excludeIfInstaller && options.installer) {
            continue;
        }

        var fullFlag = getFullFlag(flagDefinition, options);

        if (fullFlag.length > maxFlagLength) {
            maxFlagLength = fullFlag.length;
        }

        var description = flagDefinition.description;
        description = description.replace(PREFIX_RE, flagPrefix);

        flags.push({
            fullFlag: fullFlag,
            description: description,
        });
    }

    flags.forEach(function(flag) {
        var fullFlag = flag.fullFlag;
        var description = flag.description;

        var indent = "    ";
        var paddingLength = maxFlagLength - fullFlag.length + 2;
        var padding = (new Array(paddingLength + 1)).join(" ");
        var line = indent + fullFlag + padding + description + "\n";

        usage += line;
    });

    if (usageFooter) usage += "\n" + usageFooter;

    console.log(usage);
}

function setJupyterInfoAsync(context, callback) {
    // const CMD = "jupyter --version";
    const CMD = "jupyter-notebook --version";
    exec(CMD, function(error, stdout, stderr) {
        if (error) {
            context.frontend.error = error;
            setIPythonInfoAsync(context, callback);
            return;
        }

        context.args.frontend[0] = "jupyter";
<<<<<<< HEAD
        context.frontend.version = stdout.toString().trim();
        context.frontend.majorVersion = parseInt(
            context.frontend.version.split(".")[0]
        );
        
        if (isNaN(context.frontend.majorVersion)) {
            console.error(
                "Error parsing Jupyter2 version:",
                context.frontend.version
            );
            log("CONTEXT:", context);
            process.exit(1);
=======

        var version;
        var majorVersion;

        // Parse version number before Jupyter 4.5.0
        version = stdout.toString().trim();
        majorVersion = parseInt(version.split(".")[0]);

        if (isNaN(majorVersion)) {
            // Parse version number after Jupyter 4.5.0
            var match = stdout.match(/^jupyter core\s+: (\d+\.\d+\.\d+)/m);
            if (match) {
                version = match[1];
                majorVersion = parseInt(version.split(".")[0]);
            } else {
                // Failed to parse the output of "jupyter --version"
                console.warn(
                    "Warning: Unable to parse Jupyter version:",
                    stdout
                );
                version = "unknown";
                majorVersion = Infinity;
            }
>>>>>>> 798fa9d4
        }

        context.frontend.version = version;
        context.frontend.majorVersion = majorVersion;

        if (callback) {
            callback();
        }
    });
}

function setIPythonInfoAsync(context, callback) {
    // const CMD = "ipython --version";
    const CMD = "ipython --version";
    exec(CMD, function(error, stdout, stderr) {
        if (error) {
            if (context.frontend.error) {
                console.error(`Error running '${CMD}'`);
                console.error(context.frontend.error.toString());
            }
            console.error(`Error running '${CMD}'`);
            console.error(error.toString());
            log("CONTEXT:", context);
            process.exit(1);
        }

        context.args.frontend[0] = "ipython";
        context.frontend.version = stdout.toString().trim();
        context.frontend.majorVersion = parseInt(
            context.frontend.version.split(".")[0]
        );
        if (isNaN(context.frontend.majorVersion)) {
            console.error(
                "Error parsing IPython version:",
                context.frontend.version
            );
            log("CONTEXT:", context);
            process.exit(1);
        }

        if (callback) {
            callback();
        }
    });
}

function setProtocol(context) {
    if (!context.protocol.version) {
        if (context.frontend.majorVersion < 3) {
            context.protocol.version = "4.1";
            context.protocol.majorVersion = 4;
        } else {
            context.protocol.version = "5.1";
            context.protocol.majorVersion = 5;
        }
    }

    context.args.kernel.push("--protocol=" + context.protocol.version);

    if (context.frontend.majorVersion < 3) {
        context.args.frontend.push(util.format(
            "--KernelManager.kernel_cmd=['%s']",
            context.args.kernel.join("', '")
        ));
    } else if (context.args.frontend[1] === "console") {
        context.args.frontend.push("--kernel=babel");
    }

    if (context.frontend.majorVersion < 3 &&
        context.protocol.majorVersion >= 5) {
        console.warn("Warning: Protocol v5+ requires Jupyter v3+");
    }
}

function installKernelAsync(context, callback) {
    if (context.frontend.majorVersion < 3) {
        if (context.flag.install) {
            console.error(
                "Error: Installation of kernel specs requires Jupyter v3+"
            );
        }

        if (callback) {
            callback();
        }

        return;
    }

    // Create temporary spec folder
    var tmpdir = makeTmpdir();
    var specDir = path.join(tmpdir, "babel");
    fs.mkdirSync(specDir);

    // Create spec file
    var specFile = path.join(specDir, "kernel.json");
    var spec = {
        argv: context.args.kernel,
        display_name: "jp-Babel (Node.js)",
        language: "babel",
    };
    fs.writeFileSync(specFile, JSON.stringify(spec));

    // Copy logo files
    var logoDir = path.join(context.path.images, "nodejs");
    var logo32Src = path.join(logoDir, "js-green-32x32.png");
    var logo32Dst = path.join(specDir, "logo-32x32.png");
    var logo64Src = path.join(logoDir, "js-green-64x64.png");
    var logo64Dst = path.join(specDir, "logo-64x64.png");
    copyAsync(logo32Src, logo32Dst, function() {
        copyAsync(logo64Src, logo64Dst, function() {

            // Install kernel spec
            var args = [
                context.args.frontend[0],
                "kernelspec install",
                specDir,
            ];
            if (context.flag.install !== "global") {
                args.push("--user");
            }
            var cmd = args.join(" ");
            exec(cmd, function(error, stdout, stderr) {

                // Remove temporary spec folder
                fs.unlinkSync(specFile);
                fs.unlinkSync(logo32Dst);
                fs.unlinkSync(logo64Dst);
                fs.rmdirSync(specDir);
                fs.rmdirSync(tmpdir);

                if (error) {
                    console.error(util.format("Error running `%s`", cmd));
                    console.error(error.toString());
                    if (stderr) console.error(stderr.toString());
                    log("CONTEXT:", context);
                    process.exit(1);
                }

                if (callback) {
                    callback();
                }
            });
        });
    });
}

function spawnFrontend(context) {
    var cmd = context.args.frontend[0];
    var args = context.args.frontend.slice(1);
    var frontend = spawn(cmd, args, {
        stdio: "inherit"
    });

    // Relay SIGINT onto the frontend
    var signal = "SIGINT";
    process.on(signal, function() {
        frontend.emit(signal);
    });
}

function makeTmpdir(maxAttempts) {
    maxAttempts = maxAttempts ? maxAttempts : 10;
    var attempts = 0;

    var tmpdir;
    while (!tmpdir) {
        attempts++;
        try {
            tmpdir = path.join(
                os.tmpdir(),
                crypto.randomBytes(16).toString("hex")
            );
            fs.mkdirSync(tmpdir);
        } catch (e) {
            if (attempts >= maxAttempts)
                throw e;
            tmpdir = null;
        }
    }

    return tmpdir;
}

function copyAsync(src, dst, callback) {
    var readStream = fs.createReadStream(src);
    var writeStream = fs.createWriteStream(dst);
    if (callback) {
        readStream.on("end", callback);
    }
    readStream.pipe(writeStream);
}

module.exports = {
    context: context,
    copyAsync: copyAsync,
    doLog: doLog,
    dontLog: dontLog,
    installKernelAsync: installKernelAsync,
    log: log,
    makeTmpdir: makeTmpdir,
    parseCommandArgs: parseCommandArgs,
    readPackageJson: readPackageJson,
    setIPythonInfoAsync: setIPythonInfoAsync,
    setJupyterInfoAsync: setJupyterInfoAsync,
    setPaths: setPaths,
    setProtocol: setProtocol,
    spawnFrontend: spawnFrontend,
};<|MERGE_RESOLUTION|>--- conflicted
+++ resolved
@@ -426,20 +426,6 @@
         }
 
         context.args.frontend[0] = "jupyter";
-<<<<<<< HEAD
-        context.frontend.version = stdout.toString().trim();
-        context.frontend.majorVersion = parseInt(
-            context.frontend.version.split(".")[0]
-        );
-        
-        if (isNaN(context.frontend.majorVersion)) {
-            console.error(
-                "Error parsing Jupyter2 version:",
-                context.frontend.version
-            );
-            log("CONTEXT:", context);
-            process.exit(1);
-=======
 
         var version;
         var majorVersion;
@@ -463,7 +449,7 @@
                 version = "unknown";
                 majorVersion = Infinity;
             }
->>>>>>> 798fa9d4
+
         }
 
         context.frontend.version = version;
